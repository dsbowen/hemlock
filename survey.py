###############################################################################
# Hemlock survey template
# by Dillon Bowen
# last modified 04/05/2019
###############################################################################

# import hemlock package, configuration class, and texts
from hemlock import *
from config import Config
from texts import *
from flask_login import current_user

def Start():
    raise NotImplementedError()
      
# create the application (survey)
app = create_app(
    Config,
    start=Start,
    password='',
    record_incomplete=False,
    block_duplicate_ips=False,
    block_from_csv='block.csv')
    
<<<<<<< HEAD
# run app
=======
# run
>>>>>>> bfb72bb6
if __name__ == '__main__':
    app.run()
    
# hemlock shell
import hemlock_shell<|MERGE_RESOLUTION|>--- conflicted
+++ resolved
@@ -3,7 +3,7 @@
 # by Dillon Bowen
 # last modified 04/05/2019
 ###############################################################################
-
+'''
 # import hemlock package, configuration class, and texts
 from hemlock import *
 from config import Config
@@ -22,11 +22,38 @@
     block_duplicate_ips=False,
     block_from_csv='block.csv')
     
-<<<<<<< HEAD
 # run app
-=======
-# run
->>>>>>> bfb72bb6
+if __name__ == '__main__':
+    app.run()
+    
+# hemlock shell
+import hemlock_shell
+'''
+
+# import hemlock package, configuration class, and texts
+from hemlock import *
+from config import Config
+from texts import *
+from flask_login import current_user
+
+def Start():
+    b = Branch()
+    p = Page(b)
+    q = Question(p, 'hello world')
+    p = Page(b, terminal=True)
+    q = Question(p, 'goodbye world')
+    return b 
+      
+# create the application (survey)
+app = create_app(
+    Config,
+    start=Start,
+    password='',
+    record_incomplete=False,
+    block_duplicate_ips=False,
+    block_from_csv='block.csv')
+    
+# run app
 if __name__ == '__main__':
     app.run()
     
